--- conflicted
+++ resolved
@@ -263,22 +263,8 @@
             mode_vars = seq_var.mode_vars
             arcs = seq_var.arcs
 
-<<<<<<< HEAD
-            # Add dummy node self-arc to allow empty circuits.
-            empty = model.new_bool_var("")
-            graph: list[tuple[int, int, BoolVarT]] = [(-1, -1, empty)]
-
-            for idx1, var1 in enumerate(modes):
-                # Arcs from and to the dummy node.
-                graph.append((-1, idx1, model.new_bool_var("")))
-                graph.append((idx1, -1, model.new_bool_var("")))
-
-                # Self arc if the task is not present.
-                graph.append((idx1, idx1, ~var1.present))
-=======
             graph = [(u, v, var) for (u, v), var in arcs.items()]
             model.add_circuit(graph)
->>>>>>> 2ec9cb80
 
             for idx1, var1 in enumerate(mode_vars):
                 # If the (dummy) self arc is selected, then the var must not

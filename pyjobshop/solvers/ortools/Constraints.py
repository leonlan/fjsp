--- conflicted
+++ resolved
@@ -2,6 +2,7 @@
 from ortools.sat.python.cp_model import BoolVarT, CpModel, LinearExpr
 
 import pyjobshop.solvers.utils as utils
+from pyjobshop.constants import MAX_VALUE
 from pyjobshop.ProblemData import (
     Constraint,
     Machine,
@@ -44,8 +45,8 @@
                 if data.tasks[task].optional:
                     # When tasks are absent, they should not restrict the job's
                     # start and end times.
-                    task_start = model.new_int_var(0, data.horizon, "")
-                    task_end = model.new_int_var(0, data.horizon, "")
+                    task_start = model.new_int_var(0, MAX_VALUE, "")
+                    task_end = model.new_int_var(0, MAX_VALUE, "")
 
                     expr = task_start == task_var.start
                     model.add(expr).only_enforce_if(task_var.present)
@@ -131,29 +132,13 @@
         res2modes, res2demands = utils.resource2modes_demands(data)
 
         for idx, resource in enumerate(data.resources):
-<<<<<<< HEAD
-            if isinstance(resource, Machine):
-                continue  # handled by no-overlap constraints
-
-            demands = [demand for _, demand in mapper[idx]]
-            if resource.renewable:
-                intvs = [mode_vars[mode].interval for mode, _ in mapper[idx]]
-                model.add_cumulative(intvs, demands, resource.capacity)
-            else:
-                precenses = [
-                    mode_vars[mode].present for mode, _ in mapper[idx]
-                ]
-                usage = LinearExpr.weighted_sum(precenses, demands)
-                model.add(usage <= resource.capacity)
-=======
             if not isinstance(resource, NonRenewable):
                 continue
 
-            precenses = [mode_vars[mode].is_present for mode in res2modes[idx]]
+            precenses = [mode_vars[mode].present for mode in res2modes[idx]]
             demands = res2demands[idx]
             usage = LinearExpr.weighted_sum(precenses, demands)
             model.add(usage <= resource.capacity)
->>>>>>> 3b84e713
 
     def _timing_constraints(self):
         """
@@ -201,7 +186,83 @@
                 expr = task_var1.end <= task_var2.end
                 model.add(expr).only_enforce_if(both_present)
 
-<<<<<<< HEAD
+    def _identical_and_different_resource_constraints(self):
+        """
+        Creates constraints for the same and different resource constraints.
+        """
+        model, data = self._model, self._data
+        task2modes = utils.task2modes(data)
+        relevant = {
+            Constraint.IDENTICAL_RESOURCES,
+            Constraint.DIFFERENT_RESOURCES,
+        }
+
+        for (task1, task2), constraints in data.constraints.items():
+            assignment_constraints = set(constraints) & relevant
+            if not assignment_constraints:
+                continue
+
+            identical = utils.find_modes_with_identical_resources(
+                data, task1, task2
+            )
+            disjoint = utils.find_modes_with_disjoint_resources(
+                data, task1, task2
+            )
+
+            modes1 = task2modes[task1]
+            both_present = [
+                self._task_vars[task1].present,
+                self._task_vars[task2].present,
+            ]
+
+            for mode1 in modes1:
+                if Constraint.IDENTICAL_RESOURCES in assignment_constraints:
+                    identical_modes2 = identical[mode1]
+                    var1 = self._mode_vars[mode1].present
+                    vars2 = [
+                        self._mode_vars[mode2].present
+                        for mode2 in identical_modes2
+                    ]
+                    model.add(sum(vars2) >= var1).only_enforce_if(both_present)
+
+                if Constraint.DIFFERENT_RESOURCES in assignment_constraints:
+                    disjoint_modes2 = disjoint[mode1]
+                    var1 = self._mode_vars[mode1].present
+                    vars2 = [
+                        self._mode_vars[mode2].present
+                        for mode2 in disjoint_modes2
+                    ]
+                    model.add(sum(vars2) >= var1).only_enforce_if(both_present)
+
+    def _if_then_constraints(self):
+        """
+        Creates the if-then constraints.
+        """
+        model, data = self._model, self._data
+
+        for (idx1, idcs2), constraints in data.constraints.items():
+            if Constraint.IF_THEN not in constraints:
+                continue
+
+            pred = self._task_vars[idx1].present
+            succs = sum(self._task_vars[idx2].present for idx2 in idcs2)
+            model.add(pred <= succs)
+
+    def _activate_setup_times(self):
+        """
+        Activates the sequence variables for resources that have setup times.
+        The ``_circuit_constraints`` function will in turn add constraints to
+        the CP-SAT model to enforce setup times.
+        """
+        model, data = self._model, self._data
+
+        for idx, resource in enumerate(data.resources):
+            if not isinstance(resource, Machine):
+                continue
+
+            if data.setup_times is not None and np.any(data.setup_times[idx]):
+                self._sequence_vars[idx].activate(model)
+
     def _consecutive_constraints(self):
         """
         Creates the consecutive constraints.
@@ -223,130 +284,14 @@
                         continue  # skip sequencing on non-machine resources
 
                     seq_var = self._sequence_vars[resource]
-                    if seq_var is None:
-                        msg = f"No sequence var found for resource {resource}."
-                        raise ValueError(msg)
-
+                    seq_var.activate(model)
                     var1 = self._mode_vars[mode1]
                     var2 = self._mode_vars[mode2]
-
-                    seq_var.activate(model)
 
                     idx1 = seq_var.mode_vars.index(var1)
                     idx2 = seq_var.mode_vars.index(var2)
                     arc = seq_var.arcs[idx1, idx2]
                     both_present = [var1.present, var2.present]
-
-                    model.add(arc == 1).only_enforce_if(both_present)
-
-=======
->>>>>>> 3b84e713
-    def _identical_and_different_resource_constraints(self):
-        """
-        Creates constraints for the same and different resource constraints.
-        """
-        model, data = self._model, self._data
-        task2modes = utils.task2modes(data)
-        relevant = {
-            Constraint.IDENTICAL_RESOURCES,
-            Constraint.DIFFERENT_RESOURCES,
-        }
-
-        for (task1, task2), constraints in data.constraints.items():
-            assignment_constraints = set(constraints) & relevant
-            if not assignment_constraints:
-                continue
-
-            identical = utils.find_modes_with_identical_resources(
-                data, task1, task2
-            )
-            disjoint = utils.find_modes_with_disjoint_resources(
-                data, task1, task2
-            )
-
-            modes1 = task2modes[task1]
-            both_present = [
-                self._task_vars[task1].present,
-                self._task_vars[task2].present,
-            ]
-
-            for mode1 in modes1:
-                if Constraint.IDENTICAL_RESOURCES in assignment_constraints:
-                    identical_modes2 = identical[mode1]
-                    var1 = self._mode_vars[mode1].present
-                    vars2 = [
-                        self._mode_vars[mode2].present
-                        for mode2 in identical_modes2
-                    ]
-                    model.add(sum(vars2) >= var1).only_enforce_if(both_present)
-
-                if Constraint.DIFFERENT_RESOURCES in assignment_constraints:
-                    disjoint_modes2 = disjoint[mode1]
-                    var1 = self._mode_vars[mode1].present
-                    vars2 = [
-                        self._mode_vars[mode2].present
-                        for mode2 in disjoint_modes2
-                    ]
-                    model.add(sum(vars2) >= var1).only_enforce_if(both_present)
-
-    def _if_then_constraints(self):
-        """
-        Creates the if-then constraints.
-        """
-        model, data = self._model, self._data
-
-        for (idx1, idcs2), constraints in data.constraints.items():
-            if Constraint.IF_THEN not in constraints:
-                continue
-
-            pred = self._task_vars[idx1].present
-            succs = sum(self._task_vars[idx2].present for idx2 in idcs2)
-            model.add(pred <= succs)
-
-    def _activate_setup_times(self):
-        """
-        Activates the sequence variables for resources that have setup times.
-        The ``_circuit_constraints`` function will in turn add constraints to
-        the CP-SAT model to enforce setup times.
-        """
-        model, data = self._model, self._data
-
-        for idx, resource in enumerate(data.resources):
-            if not isinstance(resource, Machine):
-                continue
-
-            if data.setup_times is not None and np.any(data.setup_times[idx]):
-                self._sequence_vars[idx].activate(model)
-
-    def _consecutive_constraints(self):
-        """
-        Creates the consecutive constraints.
-        """
-        model, data = self._model, self._data
-
-        for (task1, task2), constraints in data.constraints.items():
-            if Constraint.CONSECUTIVE not in constraints:
-                continue
-
-            # Find the modes of the task that have intersecting resources,
-            # because we need to enforce consecutive constraints on them.
-            intersecting = utils.find_modes_with_intersecting_resources(
-                data, task1, task2
-            )
-            for mode1, mode2, resources in intersecting:
-                for resource in resources:
-                    if not isinstance(data.resources[resource], Machine):
-                        continue  # skip sequencing on non-machine resources
-
-                    seq_var = self._sequence_vars[resource]
-                    seq_var.activate(model)
-                    var1 = self._mode_vars[mode1]
-                    var2 = self._mode_vars[mode2]
-
-                    idx1 = seq_var.mode_vars.index(var1)
-                    idx2 = seq_var.mode_vars.index(var2)
-                    arc = seq_var.arcs[idx1, idx2]
-                    both_present = [var1.is_present, var2.is_present]
 
                     model.add(arc == 1).only_enforce_if(both_present)
 
@@ -417,12 +362,9 @@
         self._non_renewable_capacity()
         self._timing_constraints()
         self._identical_and_different_resource_constraints()
-<<<<<<< HEAD
         self._if_then_constraints()
-=======
         self._activate_setup_times()
         self._consecutive_constraints()
->>>>>>> 3b84e713
 
         # From here onwards we know which sequence constraints are active.
         self._circuit_constraints()
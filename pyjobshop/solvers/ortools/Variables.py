from dataclasses import dataclass, field
from typing import Optional

from ortools.sat.python.cp_model import (
    BoolVarT,
    CpModel,
    Domain,
    IntervalVar,
    IntVar,
)

import pyjobshop.solvers.utils as utils
from pyjobshop.ProblemData import Machine, ProblemData
from pyjobshop.Solution import Solution


@dataclass
class JobVar:
    """
    Variables that represent a job in the problem.

    Parameters
    ----------
    interval
        The interval variable representing the job.
    start
        The start time variable of the interval.
    duration
        The duration variable of the interval.
    end
        The end time variable of the interval.
    """

    interval: IntervalVar
    start: IntVar
    duration: IntVar
    end: IntVar


@dataclass
class TaskVar:
    """
    Variables that represent a task in the problem.

    Parameters
    ----------
    interval
        The interval variable representing the task.
    start
        The start time variable of the interval.
    duration
        The duration variable of the interval.
    end
        The end time variable of the interval.
    is_present
        The boolean variable indicating whether the interval is present.
    """

    interval: IntervalVar
    start: IntVar
    duration: IntVar
    end: IntVar
    is_present: BoolVarT


@dataclass
class ModeVar:
    """
    Variables that represent a possible processing mode of a task.

    Parameters
    ----------
    task_idx
        The index of the task.
    interval
        The optional interval variable representing the assignment of the task.
    start
        The start time variable of the interval.
    duration
        The duration variable of the interval.
    end
        The end time variable of the interval.
    is_present
        The boolean variable indicating whether the interval is present.
    """

    task_idx: int
    interval: IntervalVar
    start: IntVar
    duration: IntVar
    end: IntVar
    is_present: BoolVarT


@dataclass
class SequenceVar:
    """
    Represents a sequence of interval variables for all modes that use this
    resource. Relevant sequence variables are lazily generated when activated
    by constraints that call the ``activate`` method.

    Parameters
    ----------
    mode_vars
        The mode interval variables belonging to this sequence.
    starts
        The start literals for each mode, indicating whether the interval is
        first in the sequence.
    ends
        The end literals for each mode, indicating whether the interval is last
        in the sequence.
    ranks
        The rank variables of each interval on the resource. Used to define the
        ordering of the intervals in the resource sequence.
    arcs
        The arc literals between each pair of intervals in the sequence.
        Keys are tuples of indices.
    is_active
        A boolean that indicates whether the sequence is active, meaning that a
        circuit constraint must be added for this resource. Default ``False``.
    """

    mode_vars: list[ModeVar]
    starts: list[BoolVarT] = field(default_factory=list)
    ends: list[BoolVarT] = field(default_factory=list)
    ranks: list[IntVar] = field(default_factory=list)
    arcs: dict[tuple[int, int], BoolVarT] = field(default_factory=dict)
    is_active: bool = False

    def activate(self, m: CpModel):
        """
        Activates the sequence variable by creating all relevant literals.
        """
        if self.is_active:
            return

        self.is_active = True
        num_modes = len(self.mode_vars)

        # Start and end literals define whether the corresponding interval
        # is first or last in the sequence, respectively.
        self.starts = [m.new_bool_var("") for _ in range(num_modes)]
        self.ends = [m.new_bool_var("") for _ in range(num_modes)]

        # Rank variables define the position of the mode in the sequence.
        self.ranks = [
            m.new_int_var(-1, num_modes, "") for _ in range(num_modes)
        ]

        # Arcs indicate if two intervals are scheduled consecutively.
        self.arcs = {
            (i, j): m.new_bool_var(f"{i}->{j}")
            for i in range(num_modes)
            for j in range(num_modes)
        }


class Variables:
    """
    Manages the core variables of the OR-Tools model.
    """

    def __init__(self, model: CpModel, data: ProblemData):
        self._model = model
        self._data = data

        self._job_vars = self._make_job_variables()
        self._task_vars = self._make_task_variables()
        self._mode_vars = self._make_mode_variables()
        self._sequence_vars = self._make_sequence_variables()

    @property
    def job_vars(self) -> list[JobVar]:
        """
        Returns the job variables.
        """
        return self._job_vars

    @property
    def task_vars(self) -> list[TaskVar]:
        """
        Returns the task variables.
        """
        return self._task_vars

    @property
    def mode_vars(self) -> list[ModeVar]:
        """
        Returns the mode variables.
        """
        return self._mode_vars

    @property
    def sequence_vars(self) -> list[Optional[SequenceVar]]:
        """
        Returns the sequence variables.
        """
        return self._sequence_vars

    def _make_job_variables(self) -> list[JobVar]:
        """
        Creates an interval variable for each job.
        """
        model, data = self._model, self._data
        variables = []

        for idx, job in enumerate(data.jobs):
            name = f"J{idx}"
            start = model.new_int_var(
                lb=job.release_date,
                ub=data.horizon,
                name=f"{name}_start",
            )
            duration = model.new_int_var(
                lb=0,
                ub=min(job.deadline - job.release_date, data.horizon),
                name=f"{name}_duration",
            )
            end = model.new_int_var(
                lb=0,
                ub=min(job.deadline, data.horizon),
                name=f"{name}_end",
            )
            interval = model.new_interval_var(
                start, duration, end, f"{name}_interval"
            )
            variables.append(JobVar(interval, start, duration, end))

        return variables

    def _make_task_variables(self) -> list[TaskVar]:
        """
        Creates an interval variable for each task.
        """
        model, data = self._model, self._data
        variables = []
        task_durations = utils.compute_task_durations(data)

        for idx, task in enumerate(data.tasks):
            name = f"T{idx}"
            start = model.new_int_var(
                lb=task.earliest_start,
                ub=min(task.latest_start, data.horizon),
                name=f"{name}_start",
            )
            if task.fixed_duration:
                duration = model.new_int_var_from_domain(
                    Domain.from_values(task_durations[idx]), f"{name}_duration"
                )
            else:
                duration = model.new_int_var(
                    lb=min(task_durations[idx]),
                    ub=data.horizon,
                    name=f"{name}_duration",
                )
            end = model.new_int_var(
                lb=task.earliest_end,
                ub=min(task.latest_end, data.horizon),
                name=f"{name}_end",
            )
<<<<<<< HEAD
            is_present = (
                model.new_bool_var(f"{name}_is_present")
                if task.optional
                else model.new_constant(True)
            )
            interval = model.new_optional_interval_var(
                start, duration, end, is_present, f"interval_{task}"
            )
            variables.append(
                TaskVar(interval, start, duration, end, is_present)
=======
            interval = model.new_interval_var(
                start, duration, end, f"interval_{task}"
>>>>>>> 70e4f392
            )

        return variables

    def _make_mode_variables(self) -> list[ModeVar]:
        """
        Creates an optional interval variable for mode.
        """
        model, data = self._model, self._data
        variables = []

        for idx, mode in enumerate(data.modes):
            task = data.tasks[mode.task]
            name = f"M{idx}_{mode.task}"
            start = model.new_int_var(
                lb=task.earliest_start,
                ub=min(task.latest_start, data.horizon),
                name=f"{name}_start",
            )
            duration = model.new_int_var(
                lb=mode.duration,
                ub=mode.duration if task.fixed_duration else data.horizon,
                name=f"{name}_duration",
            )
            end = model.new_int_var(
                lb=task.earliest_end,
                ub=min(task.latest_end, data.horizon),
                name=f"{name}_start",
            )
            is_present = model.new_bool_var(f"{name}_is_present")
            interval = model.new_optional_interval_var(
                start, duration, end, is_present, f"{name}_interval"
            )
            var = ModeVar(
                task_idx=mode.task,
                interval=interval,
                start=start,
                duration=duration,
                end=end,
                is_present=is_present,
            )
            variables.append(var)

        return variables

    def _make_sequence_variables(self) -> list[Optional[SequenceVar]]:
        """
        Creates a sequence variable for each uncapacitated resource. Resources
        with capacity constraints do not get a sequence variable.
        """
        variables: list[Optional[SequenceVar]] = []

        for idx, modes in enumerate(utils.resource2modes(self._data)):
            if isinstance(self._data.resources[idx], Machine):
                intervals = [self.mode_vars[mode] for mode in modes]
                variables.append(SequenceVar(intervals))
            else:
                variables.append(None)

        return variables

    def warmstart(self, solution: Solution):
        """
        Warmstarts the variables based on the given solution.
        """
        model, data = self._model, self._data
        job_vars, task_vars, mode_vars = (
            self.job_vars,
            self.task_vars,
            self.mode_vars,
        )

        model.clear_hints()

        for idx in range(data.num_jobs):
            job = data.jobs[idx]
            job_var = job_vars[idx]
            sol_tasks = [solution.tasks[task] for task in job.tasks]

            job_start = min(task.start for task in sol_tasks)
            job_end = max(task.end for task in sol_tasks)

            model.add_hint(job_var.start, job_start)
            model.add_hint(job_var.duration, job_end - job_start)
            model.add_hint(job_var.end, job_end)

        for idx in range(data.num_tasks):
            task_var = task_vars[idx]
            sol_task = solution.tasks[idx]

            model.add_hint(task_var.start, sol_task.start)
            model.add_hint(task_var.duration, sol_task.end - sol_task.start)
            model.add_hint(task_var.end, sol_task.end)
            # TODO: add hint for is_present

        for idx in range(len(data.modes)):
            var = mode_vars[idx]
            mode = data.modes[idx]
            sol_task = solution.tasks[mode.task]

            model.add_hint(var.start, sol_task.start)
            model.add_hint(var.duration, sol_task.end - sol_task.start)
            model.add_hint(var.end, sol_task.end)
            model.add_hint(var.is_present, idx == sol_task.mode)<|MERGE_RESOLUTION|>--- conflicted
+++ resolved
@@ -258,7 +258,6 @@
                 ub=min(task.latest_end, data.horizon),
                 name=f"{name}_end",
             )
-<<<<<<< HEAD
             is_present = (
                 model.new_bool_var(f"{name}_is_present")
                 if task.optional
@@ -269,10 +268,6 @@
             )
             variables.append(
                 TaskVar(interval, start, duration, end, is_present)
-=======
-            interval = model.new_interval_var(
-                start, duration, end, f"interval_{task}"
->>>>>>> 70e4f392
             )
 
         return variables

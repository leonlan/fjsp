from typing import Optional

from docplex.cp.model import CpoModel

from pyjobshop.ProblemData import ProblemData
from pyjobshop.Solution import Solution

from .constraints import (
    job_spans_tasks,
    no_overlap_and_setup_times,
    select_one_task_alternative,
    task_graph,
)
from .objectives import (
    makespan,
    tardy_jobs,
    total_completion_time,
    total_tardiness,
)
from .variables import (
    job_variables,
    sequence_variables,
<<<<<<< HEAD
    set_initial_solution,
=======
    task_alternative_variables,
>>>>>>> f92e299c
    task_variables,
)


def create_model(
    data: ProblemData,
    initial_solution: Optional[Solution] = None,
) -> CpoModel:
    """
    Creates a CP Optimizer model for the given problem data.

    Parameters
    ----------
    data
        The problem data instance.
    initial_solution
        An initial solution to start the solver from. Default is no solution.

    Returns
    -------
    CpoModel
        The constraint programming model for the given problem data.
    """
    model = CpoModel()

    job_vars = job_variables(model, data)
    task_vars = task_variables(model, data)
    task_alt_vars = task_alternative_variables(model, data)
    seq_vars = sequence_variables(model, data, task_alt_vars)

    if initial_solution is not None:
        set_initial_solution(
            model, data, initial_solution, job_vars, task_vars, assign_vars
        )

    if data.objective == "makespan":
        makespan(model, data, task_vars)
    elif data.objective == "tardy_jobs":
        tardy_jobs(model, data, job_vars)
    elif data.objective == "total_tardiness":
        total_tardiness(model, data, job_vars)
    elif data.objective == "total_completion_time":
        total_completion_time(model, data, job_vars)
    else:
        raise ValueError(f"Unknown objective: {data.objective}")

    job_spans_tasks(model, data, job_vars, task_vars)
    no_overlap_and_setup_times(model, data, seq_vars)
    select_one_task_alternative(model, data, task_vars, task_alt_vars)
    task_graph(model, data, task_vars, task_alt_vars, seq_vars)

    return model<|MERGE_RESOLUTION|>--- conflicted
+++ resolved
@@ -20,11 +20,8 @@
 from .variables import (
     job_variables,
     sequence_variables,
-<<<<<<< HEAD
     set_initial_solution,
-=======
     task_alternative_variables,
->>>>>>> f92e299c
     task_variables,
 )
 
@@ -57,7 +54,7 @@
 
     if initial_solution is not None:
         set_initial_solution(
-            model, data, initial_solution, job_vars, task_vars, assign_vars
+            model, data, initial_solution, job_vars, task_vars, task_alt_vars
         )
 
     if data.objective == "makespan":

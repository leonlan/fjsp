from collections import defaultdict
from typing import Optional

import numpy as np

from pyjobshop.constants import MAX_VALUE
from pyjobshop.ProblemData import (
    Constraint,
    Job,
    Machine,
    Objective,
    ProblemData,
    Task,
)
from pyjobshop.Result import Result
from pyjobshop.Solution import Solution
from pyjobshop.solve import solve


class Model:
    """
    Model class to build a problem instance step-by-step.
    """

    def __init__(self):
        self._jobs: list[Job] = []
        self._machines: list[Machine] = []
        self._tasks: list[Task] = []
        self._processing_times: dict[tuple[int, int], int] = {}
        self._constraints: dict[tuple[int, int], list[Constraint]] = (
            defaultdict(list)
        )

        self._setup_times: dict[tuple[int, int, int], int] = {}
        self._horizon: int = MAX_VALUE
        self._objective: Objective = Objective.MAKESPAN

        self._id2job: dict[int, int] = {}
        self._id2machine: dict[int, int] = {}
        self._id2task: dict[int, int] = {}

    @property
    def jobs(self) -> list[Job]:
        """
        Returns the list of jobs in the model.
        """
        return self._jobs

    @property
    def machines(self) -> list[Machine]:
        """
        Returns the list of machines in the model.
        """
        return self._machines

    @property
    def tasks(self) -> list[Task]:
        """
        Returns the list of tasks in the model.
        """
        return self._tasks

    @property
    def objective(self) -> Objective:
        """
        Returns the objective function in this model.
        """
        return self._objective

    @classmethod
    def from_data(cls, data: ProblemData):
        """
        Creates a Model instance from a ProblemData instance.
        """
        model = cls()

        for job in data.jobs:
            model.add_job(
                weight=job.weight,
                release_date=job.release_date,
                due_date=job.due_date,
                deadline=job.deadline,
                name=job.name,
            )

        for machine in data.machines:
            model.add_machine(name=machine.name)

        task2job = {}
        for job_idx, job in enumerate(data.jobs):
            for task_idx in job.tasks:
                task2job[task_idx] = job_idx

        for task in data.tasks:
            model.add_task(
                job=model.jobs[job_idx],
                earliest_start=task.earliest_start,
                latest_start=task.latest_start,
                earliest_end=task.earliest_end,
                latest_end=task.latest_end,
                fixed_duration=task.fixed_duration,
                name=task.name,
            )

        for (task_idx, mach_idx), duration in data.processing_times.items():
            model.add_processing_time(
                task=model.tasks[task_idx],
                machine=model.machines[mach_idx],
                duration=duration,
            )

        for (idx1, idx2), constraints in data.constraints.items():
            task1, task2 = model.tasks[idx1], model.tasks[idx2]

            for constraint in constraints:
                if constraint == Constraint.START_AT_START:
                    model.add_start_at_start(task1, task2)
                elif constraint == Constraint.START_AT_END:
                    model.add_start_at_end(task1, task2)
                elif constraint == Constraint.START_BEFORE_START:
                    model.add_start_before_start(task1, task2)
                elif constraint == Constraint.START_BEFORE_END:
                    model.add_start_before_end(task1, task2)
                elif constraint == Constraint.END_AT_START:
                    model.add_end_at_start(task1, task2)
                elif constraint == Constraint.END_AT_END:
                    model.add_end_at_end(task1, task2)
                elif constraint == Constraint.END_BEFORE_START:
                    model.add_end_before_start(task1, task2)
                elif constraint == Constraint.END_BEFORE_END:
                    model.add_end_before_end(task1, task2)
                elif constraint == Constraint.PREVIOUS:
                    model.add_previous(task1, task2)
                elif constraint == Constraint.BEFORE:
                    model.add_before(task1, task2)
                elif constraint == Constraint.SAME_MACHINE:
                    model.add_same_machine(task1, task2)
                elif constraint == Constraint.DIFFERENT_MACHINE:
                    model.add_different_machine(task1, task2)

        for (mach, idx1, idx2), duration in np.ndenumerate(data.setup_times):
            if duration != 0:
                model.add_setup_time(
                    machine=model.machines[mach],
                    task1=model.tasks[idx1],
                    task2=model.tasks[idx2],
                    duration=duration,
                )

        model.set_horizon(data.horizon)
        model.set_objective(data.objective)

        return model

    def data(self) -> ProblemData:
        """
        Returns a ProblemData object containing the problem instance.
        """
        num_tasks = len(self.tasks)
        num_machines = len(self.machines)

        # Convert setup times into a 3D array with zero as default.
        setup_times = np.zeros((num_machines, num_tasks, num_tasks), dtype=int)
        for (machine, task1, task2), duration in self._setup_times.items():
            setup_times[machine, task1, task2] = duration

        return ProblemData(
            jobs=self.jobs,
            machines=self.machines,
            tasks=self.tasks,
            processing_times=self._processing_times,
            constraints=self._constraints,
            setup_times=setup_times,
            horizon=self._horizon,
            objective=self._objective,
        )

    def add_job(
        self,
        weight: int = 1,
        release_date: int = 0,
        deadline: int = MAX_VALUE,
        due_date: Optional[int] = None,
        name: str = "",
    ) -> Job:
        """
        Adds a job to the model.

        Parameters
        ----------
        weight
            The job importance weight, used as multiplicative factor in the
            objective function. Default 1.
        release_date
            The earliest time that the job may start. Default 0.
        deadline
            The latest time by which the job must be completed. Note that a
            deadline is different from a due date; the latter does not restrict
            the latest completion time. Default ``MAX_VALUE``.
        due_date
            The latest time that the job should be completed before incurring
            penalties. Default is None, meaning that there is no due date.
        name
            Name of the job.

        Returns
        -------
        Job
            The created job.
        """
        job = Job(weight, release_date, deadline, due_date, name=name)

        self._id2job[id(job)] = len(self.jobs)
        self._jobs.append(job)

        return job

    def add_machine(self, name: str = "") -> Machine:
        """
        Adds a machine to the model.

        Parameters
        ----------
        name
            Name of the machine.

        Returns
        -------
        Machine
            The created machine.
        """
        machine = Machine(name=name)

        self._id2machine[id(machine)] = len(self.machines)
        self._machines.append(machine)

        return machine

    def add_task(
        self,
        job: Optional[Job] = None,
        earliest_start: int = 0,
        latest_start: int = MAX_VALUE,
        earliest_end: int = 0,
        latest_end: int = MAX_VALUE,
        fixed_duration: bool = True,
        name: str = "",
    ) -> Task:
        """
        Adds a task to the model.

        Parameters
        ----------
        job
            The job that the task belongs to. Default None.
        earliest_start
            Earliest start time of the task. Default 0.
        latest_start
            Latest start time of the task. Default ``MAX_VALUE``.
        earliest_end
            Earliest end time of the task. Default 0.
        latest_end
            Latest end time of the task. Default ``MAX_VALUE``.
        fixed_duration
            Whether the duration of the task is fixed. Default True.
        name
            Name of the task.

        Returns
        -------
        Task
            The created task.
        """
        task = Task(
            earliest_start,
            latest_start,
            earliest_end,
            latest_end,
            fixed_duration,
            name,
        )

        task_idx = len(self.tasks)
        self._id2task[id(task)] = task_idx
        self._tasks.append(task)

        if job is not None:
            job_idx = self._id2job[id(job)]
            self._jobs[job_idx].add_task(task_idx)

        return task

    def add_processing_time(self, task: Task, machine: Machine, duration: int):
        """
        Adds a processing time for a given task on a machine.

        Parameters
        ----------
        task
            The task to be processed.
        machine
            The machine on which the task is processed.
        duration
            Processing time of the task on the machine.
        """
        if duration < 0:
            raise ValueError("Processing time must be non-negative.")

        task_idx = self._id2task[id(task)]
        machine_idx = self._id2machine[id(machine)]
        self._processing_times[task_idx, machine_idx] = duration

    def add_start_at_start(self, first: Task, second: Task):
        """
        Adds a constraint that the first task must start at the same time as
        the second task starts.
        """
        task1 = self._id2task[id(first)]
        task2 = self._id2task[id(second)]
        self._constraints[task1, task2].append(Constraint.START_AT_START)

    def add_start_at_end(self, first: Task, second: Task):
        """
        Adds a constraint that the first task must start at the same time as
        the second task ends.
        """
        task1 = self._id2task[id(first)]
        task2 = self._id2task[id(second)]
        self._constraints[task1, task2].append(Constraint.START_AT_END)

    def add_start_before_start(self, first: Task, second: Task):
        """
        Adds a constraint that the first task must start before the second task
        starts.
        """
        task1 = self._id2task[id(first)]
        task2 = self._id2task[id(second)]
        self._constraints[task1, task2].append(Constraint.START_BEFORE_START)

    def add_start_before_end(self, first: Task, second: Task):
        """
        Adds a constraint that the first task must start before the second task
        ends.
        """
        task1 = self._id2task[id(first)]
        task2 = self._id2task[id(second)]
        self._constraints[task1, task2].append(Constraint.START_BEFORE_END)

    def add_end_at_end(self, first: Task, second: Task):
        """
        Adds a constraint that the first task must end at the same time as the
        second task ends.
        """
        task1 = self._id2task[id(first)]
        task2 = self._id2task[id(second)]
        self._constraints[task1, task2].append(Constraint.END_AT_END)

    def add_end_at_start(self, first: Task, second: Task):
        """
        Adds a constraint that the first task must end at the same time as the
        second task starts.
        """
        task1 = self._id2task[id(first)]
        task2 = self._id2task[id(second)]
        self._constraints[task1, task2].append(Constraint.END_AT_START)

    def add_end_before_start(self, first: Task, second: Task):
        """
        Adds a constraint that the first task must end before the second task
        starts.
        """
        task1 = self._id2task[id(first)]
        task2 = self._id2task[id(second)]
        self._constraints[task1, task2].append(Constraint.END_BEFORE_START)

    def add_end_before_end(self, first: Task, second: Task):
        """
        Adds a constraint that the first task must end before the second task
        ends.
        """
        task1 = self._id2task[id(first)]
        task2 = self._id2task[id(second)]
        self._constraints[task1, task2].append(Constraint.END_BEFORE_END)

    def add_previous(self, first: Task, second: Task):
        """
        Adds a constraint that the first task must be scheduled right before
        the second task, meaning that no task is allowed to schedule between,
        if they are scheduled on the same machine.
        """
        task1 = self._id2task[id(first)]
        task2 = self._id2task[id(second)]
        self._constraints[task1, task2].append(Constraint.PREVIOUS)

    def add_before(self, first: Task, second: Task):
        """
        Adds a constraint that the first task must be scheduled before the
        second task, if they are scheduled on the same machine.
        """
        task1 = self._id2task[id(first)]
        task2 = self._id2task[id(second)]
        self._constraints[task1, task2].append(Constraint.BEFORE)

    def add_same_machine(self, first: Task, second: Task):
        """
        Adds a constraint that two tasks must be scheduled on the same machine.
        """
        task1 = self._id2task[id(first)]
        task2 = self._id2task[id(second)]
        self._constraints[task1, task2].append(Constraint.SAME_MACHINE)

    def add_different_machine(self, first: Task, second: Task):
        """
        Adds a constraint that the two tasks must be scheduled on different
        machines.
        """
        task1 = self._id2task[id(first)]
        task2 = self._id2task[id(second)]
        self._constraints[task1, task2].append(Constraint.DIFFERENT_MACHINE)

    def add_setup_time(
        self, machine: Machine, task1: Task, task2: Task, duration: int
    ):
        """
        Adds a setup time between two tasks on a machine.

        Parameters
        ----------
        machine
            Machine on which the setup time occurs.
        task1
            First task.
        task2
            Second task.
        duration
            Duration of the setup time when switching from the first task
            to the second task on the machine.
        """
        machine_idx = self._id2machine[id(machine)]
        task_idx1 = self._id2task[id(task1)]
        task_idx2 = self._id2task[id(task2)]

        self._setup_times[machine_idx, task_idx1, task_idx2] = duration

    def set_horizon(self, horizon: int):
        """
        Sets the horizon of the model.

        Parameters
        ----------
        horizon
            The horizon.
        """
        self._horizon = horizon

    def set_objective(self, objective: Objective):
        """
        Sets the objective in this model.

        Parameters
        ----------
        objective
            An objective function.
        """
        self._objective = objective

    def solve(
        self,
        solver: str = "ortools",
        time_limit: float = float("inf"),
        log: bool = True,
        num_workers: Optional[int] = None,
        initial_solution: Optional[Solution] = None,
        **kwargs,
    ) -> Result:
        """
        Solves the problem data instance created by the model.

        Parameters
        ----------
        solver
<<<<<<< HEAD
            The CP solver to use, one of ``['ortools', 'cpoptimizer']``.
            Default ``ortools``.
=======
            The solver to use. Either ``'ortools'`` (default) or
            ``'cpoptimizer'``.
>>>>>>> 4e9e647c
        time_limit
            The time limit for the solver in seconds. Default ``float('inf')``.
        log
            Whether to log the solver output. Default ``True``.
        num_workers
            The number of workers to use for parallel solving. If not
            specified, the default of the selected solver is used, which is
            typically the number of available CPU cores.
        initial_solution
            An initial solution to start the solver from. Default is no
            solution.
        kwargs
            Additional parameters passed to the solver.

        Returns
        -------
        Result
            A Result object containing the best found solution and additional
            information about the solver run.
        """
        return solve(
            self.data(),
            solver,
            time_limit,
            log,
            num_workers,
            initial_solution,
            **kwargs,
        )<|MERGE_RESOLUTION|>--- conflicted
+++ resolved
@@ -479,13 +479,8 @@
         Parameters
         ----------
         solver
-<<<<<<< HEAD
-            The CP solver to use, one of ``['ortools', 'cpoptimizer']``.
-            Default ``ortools``.
-=======
             The solver to use. Either ``'ortools'`` (default) or
             ``'cpoptimizer'``.
->>>>>>> 4e9e647c
         time_limit
             The time limit for the solver in seconds. Default ``float('inf')``.
         log

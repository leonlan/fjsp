--- conflicted
+++ resolved
@@ -25,40 +25,28 @@
         """
         Ensures that the job variables span the related task variables.
         """
-<<<<<<< HEAD
-        data = self._data
+        model, data = self._model, self._data
 
         for idx, job in enumerate(data.jobs):
-            job_var = self.job_vars[idx]
+            job_var = self._job_vars[idx]
 
             # For required tasks, the job spans the entire task.
             req = [task for task in job.tasks if data.tasks[task].required]
             if req:  # cannot use add_min_equality if req is empty
-                starts = [self.task_vars[task].start for task in req]
-                ends = [self.task_vars[task].end for task in req]
-                self._m.add_max_equality(job_var.end, ends)
-                self._m.add_min_equality(job_var.start, starts)
+                task_starts = [self._task_vars[task].start for task in req]
+                task_ends = [self._task_vars[task].end for task in req]
+                model.add_max_equality(job_var.end, task_ends)
+                model.add_min_equality(job_var.start, task_starts)
 
             # For optional tasks, we have a weaker constraint that the job
             # should span the task only if the task is present.
             optional = [task for task in job.tasks if task not in req]
             for task in optional:
-                task_var = self.task_vars[task]
+                task_var = self._task_vars[task]
                 expr1 = job_var.start <= task_var.start
                 expr2 = job_var.end >= task_var.end
-                self._m.add(expr1).only_enforce_if(task_var.is_present)
-                self._m.add(expr2).only_enforce_if(task_var.is_present)
-=======
-        model, data = self._model, self._data
-
-        for idx, job in enumerate(data.jobs):
-            job_var = self._job_vars[idx]
-            task_starts = [self._task_vars[task].start for task in job.tasks]
-            task_ends = [self._task_vars[task].end for task in job.tasks]
-
-            model.add_min_equality(job_var.start, task_starts)
-            model.add_max_equality(job_var.end, task_ends)
->>>>>>> a2b76381
+                model.add(expr1).only_enforce_if(task_var.is_present)
+                model.add(expr2).only_enforce_if(task_var.is_present)
 
     def _select_one_task_alternative(self):
         """
@@ -68,43 +56,25 @@
         model, data = self._model, self._data
 
         for task in range(data.num_tasks):
-<<<<<<< HEAD
-            main = task_vars[task]
+            main = self._task_vars[task]
             machines = data.task2machines[task]
-            alts = [task_alt_vars[task, machine] for machine in machines]
+            alts = [self._task_alt_vars[task, machine] for machine in machines]
 
             # Select exactly one alternative task for each task only if the
             # task is present.
             alt_presences = [alt.is_present for alt in alts]
-            m.add(sum(alt_presences) == 1).only_enforce_if(main.is_present)
+            model.add(sum(alt_presences) == 1).only_enforce_if(main.is_present)
 
             for alt in alts:
                 # Sync the selected alternative with the main interval.
                 both_present = [main.is_present, alt.is_present]
-                m.add(main.start == alt.start).only_enforce_if(both_present)
-                m.add(main.duration == alt.duration).only_enforce_if(
+                model.add(main.start == alt.start).only_enforce_if(
                     both_present
                 )
-                m.add(main.end == alt.end).only_enforce_if(both_present)
-=======
-            presences = []
-
-            for machine in data.task2machines[task]:
-                main = self._task_vars[task]
-                alt = self._task_alt_vars[task, machine]
-                is_present = alt.is_present
-                presences.append(is_present)
-
-                # Sync each optional interval variable with the main variable.
-                model.add(main.start == alt.start).only_enforce_if(is_present)
                 model.add(main.duration == alt.duration).only_enforce_if(
-                    is_present
+                    both_present
                 )
-                model.add(main.end == alt.end).only_enforce_if(is_present)
-
-            # Select exactly one optional interval variable for each task.
-            model.add_exactly_one(presences)
->>>>>>> a2b76381
+                model.add(main.end == alt.end).only_enforce_if(both_present)
 
     def _no_overlap_machines(self):
         """
@@ -159,13 +129,9 @@
                 else:
                     continue
 
-<<<<<<< HEAD
                 # Only enforce the constraint if both tasks are present.
                 presences = [task_var1.is_present, task_var2.is_present]
-                m.add(expr).only_enforce_if(presences)
-=======
-                model.add(expr)
->>>>>>> a2b76381
+                model.add(expr).only_enforce_if(presences)
 
     def _task_alt_graph(self):
         """
@@ -206,28 +172,9 @@
                         arc = sequence.arcs[idx1, idx2]
                         both_present = [var1.is_present, var2.is_present]
 
-<<<<<<< HEAD
-                        m.add(arc == 1).only_enforce_if(both_present)
+                        model.add(arc == 1).only_enforce_if(both_present)
                     elif constraint == "before":
-                        sequence.activate(m)
-=======
-                        # arc <=> var1.is_present & var2.is_present
-                        model.add_bool_or(
-                            [arc, ~var1.is_present, ~var2.is_present]
-                        )
-                        model.add_implication(arc, var1.is_present)
-                        model.add_implication(arc, var2.is_present)
-                    if constraint == "before":
                         sequence.activate(model)
-                        both_present = model.new_bool_var("")
-
-                        # both_present <=> var1.is_present & var2.is_present
-                        model.add_bool_or(
-                            [both_present, ~var1.is_present, ~var2.is_present]
-                        )
-                        model.add_implication(both_present, var1.is_present)
-                        model.add_implication(both_present, var2.is_present)
->>>>>>> a2b76381
 
                         # Schedule var1 before var2 if both are present.
                         idx1 = sequence.task_alts.index(var1)

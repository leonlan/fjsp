--- conflicted
+++ resolved
@@ -20,13 +20,8 @@
     total_tardiness,
 )
 from .variables import (
-<<<<<<< HEAD
-    AssignmentVar,
+    TaskAltVar,
     add_hint_to_vars,
-    assignment_variables,
-=======
-    TaskAltVar,
->>>>>>> f92e299c
     job_variables,
     sequence_variables,
     task_alternative_variables,
@@ -36,12 +31,8 @@
 
 def create_model(
     data: ProblemData,
-<<<<<<< HEAD
     initial_solution: Optional[Solution] = None,
-) -> tuple[CpModel, dict[tuple[int, int], AssignmentVar]]:
-=======
 ) -> tuple[CpModel, dict[tuple[int, int], TaskAltVar]]:
->>>>>>> f92e299c
     """
     Creates an OR-Tools model for the given problem.
 
@@ -84,7 +75,6 @@
     # From here onwards we know which sequence constraints are active.
     enforce_circuit(model, data, seq_vars)
 
-<<<<<<< HEAD
     if initial_solution is not None:
         add_hint_to_vars(
             model,
@@ -92,11 +82,8 @@
             initial_solution,
             job_vars,
             task_vars,
-            assign_vars,
+            task_alt_vars,
             seq_vars,
         )
 
-    return model, assign_vars
-=======
-    return model, task_alt_vars
->>>>>>> f92e299c
+    return model, task_alt_vars
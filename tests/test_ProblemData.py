--- conflicted
+++ resolved
@@ -1,6 +1,6 @@
 import numpy as np
 import pytest
-from numpy.testing import assert_equal, assert_raises
+from numpy.testing import assert_, assert_equal, assert_raises
 
 from pyjobshop.constants import MAX_VALUE
 from pyjobshop.Model import Model
@@ -502,8 +502,6 @@
         )
 
 
-<<<<<<< HEAD
-=======
 def make_replace_data():
     jobs = [Job(due_date=1, deadline=1), Job(due_date=2, deadline=2)]
     resources = [
@@ -621,7 +619,6 @@
     assert_(new.objective != data.objective)
 
 
->>>>>>> 70e4f392
 # --- Tests that involve checking solver correctness of problem data. ---
 
 

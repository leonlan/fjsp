--- conflicted
+++ resolved
@@ -254,24 +254,13 @@
     objective = Objective.total_flow_time()
 
     data = ProblemData(
-<<<<<<< HEAD
         jobs=jobs,
         resources=resources,
         tasks=tasks,
         modes=modes,
         constraints=constraints,
         setup_times=setup_times,
-        horizon=horizon,
         objective=objective,
-=======
-        jobs,
-        resources,
-        tasks,
-        modes,
-        constraints,
-        setup_times,
-        objective,
->>>>>>> 3b84e713
     )
 
     assert_equal(data.jobs, jobs)
@@ -334,17 +323,10 @@
     """
     with assert_raises(ValueError):
         ProblemData(
-<<<<<<< HEAD
             jobs=[Job(tasks=[42])],
-            resources=[Resource(0)],
+            resources=[Renewable(0)],
             tasks=[Task()],
             modes=[Mode(0, [0], 1)],
-=======
-            [Job(tasks=[42])],
-            [Renewable(0)],
-            [Task()],
-            [Mode(0, [0], 1)],
->>>>>>> 3b84e713
         )
 
 
@@ -354,17 +336,10 @@
     """
     with assert_raises(ValueError):
         ProblemData(
-<<<<<<< HEAD
             jobs=[Job()],
-            resources=[Resource(0)],
+            resources=[Renewable(0)],
             tasks=[Task(job=42)],
             modes=[Mode(0, [0], 1)],
-=======
-            [Job()],
-            [Renewable(0)],
-            [Task(job=42)],
-            [Mode(0, [0], 1)],
->>>>>>> 3b84e713
         )
 
 
@@ -381,17 +356,10 @@
     """
     with assert_raises(ValueError):
         ProblemData(
-<<<<<<< HEAD
             jobs=[Job()],
-            resources=[Resource(0)],
+            resources=[Renewable(0)],
             tasks=[Task()],
             modes=[mode],
-=======
-            [Job()],
-            [Renewable(0)],
-            [Task()],
-            [mode],
->>>>>>> 3b84e713
         )
 
 
@@ -400,13 +368,9 @@
     Tests that an error is raised when a task has no processing modes.
     """
     with assert_raises(ValueError):
-<<<<<<< HEAD
         ProblemData(
-            jobs=[Job()], resources=[Resource(0)], tasks=[Task()], modes=[]
+            jobs=[Job()], resources=[Renewable(0)], tasks=[Task()], modes=[]
         )
-=======
-        ProblemData([Job()], [Renewable(0)], [Task()], [])
->>>>>>> 3b84e713
 
 
 def test_problem_data_all_modes_demand_infeasible():
@@ -417,17 +381,10 @@
 
     # This is OK: at least one mode is feasible.
     ProblemData(
-<<<<<<< HEAD
         jobs=[Job()],
-        resources=[Resource(capacity=1)],
+        resources=[Renewable(capacity=1)],
         tasks=[Task()],
         modes=[
-=======
-        [Job()],
-        [Renewable(capacity=1)],
-        [Task()],
-        [
->>>>>>> 3b84e713
             Mode(0, [0], 2, demands=[1]),  # feasible
             Mode(0, [0], 2, demands=[2]),  # infeasible
         ],
@@ -436,17 +393,10 @@
     with assert_raises(ValueError):
         # This is not OK: no mode is feasible.
         ProblemData(
-<<<<<<< HEAD
             jobs=[Job()],
-            resources=[Resource(capacity=1)],
+            resources=[Renewable(capacity=1)],
             tasks=[Task()],
             modes=[
-=======
-            [Job()],
-            [Renewable(capacity=1)],
-            [Task()],
-            [
->>>>>>> 3b84e713
                 Mode(0, [0], 2, demands=[2]),  # infeasible
                 Mode(0, [0], 2, demands=[2]),  # infeasible
             ],
@@ -467,15 +417,9 @@
     """
     with assert_raises(ValueError):
         ProblemData(
-<<<<<<< HEAD
             jobs=[Job()],
-            resources=[Resource(0)],
+            resources=[Renewable(0)],
             tasks=[Task()],
-=======
-            [Job()],
-            [Renewable(0)],
-            [Task()],
->>>>>>> 3b84e713
             modes=[Mode(0, [0], 1)],
             setup_times=setup_times.astype(int),
         )
@@ -488,17 +432,10 @@
     """
     with assert_raises(ValueError):
         ProblemData(
-<<<<<<< HEAD
             jobs=[Job()],
-            resources=[Resource(capacity=2)],
+            resources=[Renewable(capacity=2)],
             tasks=[Task()],
             modes=[Mode(0, [0], 0)],
-=======
-            [Job()],
-            [Renewable(capacity=2)],
-            [Task()],
-            [Mode(0, [0], 0)],
->>>>>>> 3b84e713
             setup_times=np.array([[[1]]]),
         )
 
@@ -522,17 +459,10 @@
     """
     with assert_raises(ValueError):
         ProblemData(
-<<<<<<< HEAD
             jobs=[Job()],
-            resources=[Resource(0)],
+            resources=[Renewable(0)],
             tasks=[Task()],
             modes=[Mode(0, [0], 0)],
-=======
-            [Job()],
-            [Renewable(0)],
-            [Task()],
-            [Mode(0, [0], 0)],
->>>>>>> 3b84e713
             objective=objective,
         )
 
@@ -553,24 +483,13 @@
     objective = Objective.makespan()
 
     return ProblemData(
-<<<<<<< HEAD
         jobs=jobs,
         resources=resources,
         tasks=tasks,
         modes=modes,
         constraints=constraints,
         setup_times=setup_times,
-        horizon=horizon,
         objective=objective,
-=======
-        jobs,
-        resources,
-        tasks,
-        modes,
-        constraints,
-        setup_times,
-        objective,
->>>>>>> 3b84e713
     )
 
 

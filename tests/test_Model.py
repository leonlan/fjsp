import numpy as np
from numpy.testing import assert_equal

from pyjobshop.Model import Model
from pyjobshop.ProblemData import (
    Constraint,
    Job,
    Machine,
    Mode,
    NonRenewable,
    Objective,
    ProblemData,
    Renewable,
    Task,
)
from pyjobshop.Solution import Solution, TaskData


def test_model_to_data():
    """
    Tests that calling ``Model.data()`` returns a correct ProblemData instance.
    """
    model = Model()

    job = model.add_job()
    machine1, machine2 = [model.add_machine() for _ in range(2)]
    task1, task2 = [model.add_task(job=job) for _ in range(2)]

    model.add_mode(task1, machine1, 1)
    model.add_mode(task2, machine2, 2)

    model.add_start_at_start(task1, task2)
    model.add_start_at_end(task1, task2)
    model.add_start_before_start(task1, task2)
    model.add_start_before_end(task1, task2)
    model.add_end_at_start(task1, task2)
    model.add_end_at_end(task1, task2)
    model.add_end_before_end(task1, task2)
    model.add_end_before_start(task1, task2)
    model.add_identical_resources(task2, task1)
    model.add_different_resource(task2, task1)
    model.add_consecutive(task2, task1)

    model.add_setup_time(machine1, task1, task2, 3)
    model.add_setup_time(machine2, task1, task2, 4)

    model.set_objective(weight_total_flow_time=1)

    data = model.data()

    assert_equal(data.jobs, [job])
    assert_equal(data.resources, [machine1, machine2])
    assert_equal(data.tasks, [task1, task2])
    assert_equal(
        data.modes,
        [
            Mode(task=0, resources=[0], duration=1),
            Mode(task=1, resources=[1], duration=2),
        ],
    )
    assert_equal(
        data.constraints,
        {
            (0, 1): [
                Constraint.START_AT_START,
                Constraint.START_AT_END,
                Constraint.START_BEFORE_START,
                Constraint.START_BEFORE_END,
                Constraint.END_AT_START,
                Constraint.END_AT_END,
                Constraint.END_BEFORE_END,
                Constraint.END_BEFORE_START,
            ],
            (1, 0): [
                Constraint.IDENTICAL_RESOURCES,
                Constraint.DIFFERENT_RESOURCES,
                Constraint.CONSECUTIVE,
            ],
        },
    )
    assert_equal(data.setup_times, [[[0, 3], [0, 0]], [[0, 4], [0, 0]]])
    assert_equal(data.objective, Objective.total_flow_time())


def test_from_data():
    """
    Tests that initializing from a data instance returns a valid model
    representation of that instance.
    """
    data = ProblemData(
        [Job(due_date=1)],
        [Machine(), Renewable(1), NonRenewable(0)],
        [Task(), Task(job=0), Task()],
        modes=[Mode(0, [0], 1), Mode(1, [1], 2), Mode(2, [1], 2)],
        constraints={
            (0, 1): [
                Constraint.START_AT_START,
                Constraint.START_AT_END,
                Constraint.START_BEFORE_START,
                Constraint.START_BEFORE_END,
                Constraint.END_AT_START,
                Constraint.END_AT_END,
                Constraint.END_BEFORE_START,
                Constraint.END_BEFORE_END,
                Constraint.IDENTICAL_RESOURCES,
                Constraint.DIFFERENT_RESOURCES,
            ],
            (1, 2): [
                Constraint.CONSECUTIVE,
            ],
        },
        setup_times=np.array(
            [
                np.ones((3, 3)),  # machine
                np.zeros((3, 3)),  # renewable
                np.zeros((3, 3)),  # non-renewable
            ]
        ),
        objective=Objective(
            weight_makespan=2,
            weight_tardy_jobs=3,
            weight_total_tardiness=4,
            weight_total_flow_time=5,
            weight_total_earliness=6,
            weight_max_tardiness=7,
            weight_max_lateness=8,
        ),
    )
    model = Model.from_data(data)
    model_data = model.data()

<<<<<<< HEAD
    assert_equal(model_data.num_jobs, data.num_jobs)
    assert_equal(model_data.num_resources, data.num_resources)
    assert_equal(model_data.num_tasks, data.num_tasks)
    assert_equal(model_data.num_modes, data.num_modes)
    assert_equal(model_data.modes, data.modes)
    assert_equal(model_data.constraints, data.constraints)
    assert_equal(model_data.setup_times, data.setup_times)
    assert_equal(model_data.horizon, data.horizon)
    assert_equal(model_data.objective, data.objective)
=======
    assert_equal(m_data.num_jobs, data.num_jobs)
    assert_equal(m_data.num_resources, data.num_resources)
    assert_equal(m_data.num_tasks, data.num_tasks)
    assert_equal(m_data.num_modes, data.num_modes)
    assert_equal(m_data.modes, data.modes)
    assert_equal(m_data.constraints, data.constraints)
    assert_equal(m_data.setup_times, data.setup_times)
    assert_equal(m_data.objective, data.objective)
>>>>>>> 3b84e713


def test_model_to_data_default_values():
    """
    Tests ``Model.data()`` uses the correct default values.
    """
    model = Model()

    job = model.add_job()
    machine = model.add_machine()
    task = model.add_task(job=job)
    model.add_mode(task, machine, 1)

    data = model.data()

    assert_equal(data.jobs, [job])
    assert_equal(data.resources, [machine])
    assert_equal(data.tasks, [task])
    assert_equal(data.modes, [Mode(task=0, resources=[0], duration=1)])
    assert_equal(data.constraints, {})
    assert_equal(data.setup_times, None)
    assert_equal(data.objective, Objective.makespan())


def test_add_job_attributes():
    """
    Tests that adding a job to the model correctly sets the attributes.
    """
    model = Model()

    job = model.add_job(
        weight=0, release_date=1, due_date=2, deadline=3, name="job"
    )

    assert_equal(job.weight, 0)
    assert_equal(job.release_date, 1)
    assert_equal(job.due_date, 2)
    assert_equal(job.deadline, 3)
    assert_equal(job.name, "job")


def test_add_machine_attributes():
    """
    Tests that adding a machine to the model correctly sets the attributes.
    """
    model = Model()

    machine = model.add_machine(name="machine")
    assert_equal(machine.name, "machine")


def test_add_renewable_resource_attributes():
    """
    Tests that adding a resource to the model correctly sets the attributes.
    """
    model = Model()

    renewable = model.add_renewable(capacity=1, name="resource")

    assert_equal(renewable.capacity, 1)
    assert_equal(renewable.name, "resource")


def test_add_non_renewable_resource_attributes():
    """
    Tests that adding a resource to the model correctly sets the attributes.
    """
    model = Model()

    non_renewable = model.add_non_renewable(capacity=1, name="resource")

    assert_equal(non_renewable.capacity, 1)
    assert_equal(non_renewable.name, "resource")


def test_add_task_attributes():
    """
    Tests that adding a task to the model correctly sets the attributes.
    """
    model = Model()

    task = model.add_task(
        earliest_start=1,
        latest_start=2,
        earliest_end=3,
        latest_end=4,
        fixed_duration=True,
        optional=True,
        name="task",
    )

    assert_equal(task.earliest_start, 1)
    assert_equal(task.latest_start, 2)
    assert_equal(task.earliest_end, 3)
    assert_equal(task.latest_end, 4)
    assert_equal(task.fixed_duration, True)
    assert_equal(task.optional, True)
    assert_equal(task.name, "task")


def test_add_mode_attributes():
    """
    Tests that adding a mode to the model correctly sets the attributes.
    """
    model = Model()

    task = model.add_task()
    resources = [model.add_machine() for _ in range(3)]

    mode = model.add_mode(task, resources, duration=1, demands=[1, 2, 3])

    assert_equal(mode.task, 0)
    assert_equal(mode.resources, [0, 1, 2])
    assert_equal(mode.duration, 1)
    assert_equal(mode.demands, [1, 2, 3])


def test_add_mode_single_resource():
    """
    Tests that adding a mode with single resource and demand is correctly set.
    """
    model = Model()

    job = model.add_job()
    machine = model.add_machine()
    task = model.add_task(job=job)

    mode = model.add_mode(task, machine, 1, 1)
    assert_equal(mode.task, 0)
    assert_equal(mode.resources, [0])
    assert_equal(mode.duration, 1)
    assert_equal(mode.demands, [1])  # default


def test_model_attributes():
    """
    Tests that the model attributes are correctly.
    """
    model = Model()

    jobs = [model.add_job() for _ in range(10)]
    resources = [model.add_machine() for _ in range(20)]
    tasks = [model.add_task() for _ in range(30)]
    modes = [model.add_mode(t, [m], 1) for t in tasks for m in resources]

    assert_equal(model.jobs, jobs)
    assert_equal(model.resources, resources)
    assert_equal(model.tasks, tasks)
    assert_equal(model.modes, modes)


def test_model_set_objective():
    """
    Tests that setting the objective changes.
    """
    model = Model()

    # The default objective function is the makespan.
    assert_equal(model.objective, Objective.makespan())

    # Now we set the objective function to a weighted combination
    # this should overwrite the previously set objective.
    model.set_objective(
        weight_makespan=1,
        weight_tardy_jobs=2,
        weight_total_tardiness=3,
        weight_total_flow_time=4,
        weight_total_earliness=5,
        weight_max_tardiness=6,
        weight_max_lateness=7,
    )

    assert_equal(model.objective.weight_makespan, 1)
    assert_equal(model.objective.weight_tardy_jobs, 2)
    assert_equal(model.objective.weight_total_tardiness, 3)
    assert_equal(model.objective.weight_total_flow_time, 4)
    assert_equal(model.objective.weight_total_earliness, 5)
    assert_equal(model.objective.weight_max_tardiness, 6)
    assert_equal(model.objective.weight_max_lateness, 7)


def test_solve(solver: str):
    """
    Tests the solve method of the Model class.
    """
    model = Model()

    job = model.add_job()
    machine = model.add_machine()
    tasks = [model.add_task(job=job) for _ in range(2)]

    for task, duration in zip(tasks, [1, 2]):
        model.add_mode(task, machine, duration)

    result = model.solve(solver=solver)

    assert_equal(result.objective, 3)
    assert_equal(result.status.value, "Optimal")


def test_solve_additional_kwargs_initial_solution_fixed(small):
    """
    Tests that Model.solve() correctly takes the initial solution and passes
    additional kwargs to the solver, fixing the solution.
    """
    model = Model.from_data(small)
    init = Solution([TaskData(0, [0], 0, 1), TaskData(1, [0], 3, 5)])
    result = model.solve(
        "ortools",
        initial_solution=init,
        fix_variables_to_their_hinted_value=True,
    )

    # The initial solution has makespan 5 and is fixed, even though this
    # instance admits a better solution with makespan 3.
    assert_equal(result.objective, 5)
    assert_equal(result.status.value, "Optimal")<|MERGE_RESOLUTION|>--- conflicted
+++ resolved
@@ -129,7 +129,6 @@
     model = Model.from_data(data)
     model_data = model.data()
 
-<<<<<<< HEAD
     assert_equal(model_data.num_jobs, data.num_jobs)
     assert_equal(model_data.num_resources, data.num_resources)
     assert_equal(model_data.num_tasks, data.num_tasks)
@@ -137,18 +136,7 @@
     assert_equal(model_data.modes, data.modes)
     assert_equal(model_data.constraints, data.constraints)
     assert_equal(model_data.setup_times, data.setup_times)
-    assert_equal(model_data.horizon, data.horizon)
     assert_equal(model_data.objective, data.objective)
-=======
-    assert_equal(m_data.num_jobs, data.num_jobs)
-    assert_equal(m_data.num_resources, data.num_resources)
-    assert_equal(m_data.num_tasks, data.num_tasks)
-    assert_equal(m_data.num_modes, data.num_modes)
-    assert_equal(m_data.modes, data.modes)
-    assert_equal(m_data.constraints, data.constraints)
-    assert_equal(m_data.setup_times, data.setup_times)
-    assert_equal(m_data.objective, data.objective)
->>>>>>> 3b84e713
 
 
 def test_model_to_data_default_values():

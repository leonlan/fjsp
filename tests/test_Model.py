--- conflicted
+++ resolved
@@ -42,15 +42,10 @@
     model.add_end_before_end(task1, task2)
     model.add_end_before_start(task1, task2)
     model.add_identical_resources(task2, task1)
-<<<<<<< HEAD
-    model.add_different_resource(task2, task1)
+    model.add_different_resources(task2, task1)
     model.add_if_then(task2, task1)
-    model.add_consecutive(task2, task1)
-=======
-    model.add_different_resources(task2, task1)
     model.add_consecutive(task2, task1, machine1)
 
->>>>>>> 20b1a7ad
     model.add_setup_time(machine1, task1, task2, 3)
     model.add_setup_time(machine2, task1, task2, 4)
 
@@ -76,12 +71,8 @@
     assert_equal(constraints.end_before_start, [EndBeforeStart(0, 1)])
     assert_equal(constraints.identical_resources, [IdenticalResources(1, 0)])
     assert_equal(constraints.different_resources, [DifferentResources(1, 0)])
-<<<<<<< HEAD
     assert_equal(constraints.if_then, [IfThen(1, [0])])
-    assert_equal(constraints.consecutive, [Consecutive(1, 0)])
-=======
     assert_equal(constraints.consecutive, [Consecutive(1, 0, 0)])
->>>>>>> 20b1a7ad
     assert_equal(
         constraints.setup_times, [SetupTime(0, 0, 1, 3), SetupTime(1, 0, 1, 4)]
     )
@@ -105,12 +96,8 @@
             end_before_end=[EndBeforeEnd(0, 1)],
             identical_resources=[IdenticalResources(0, 1)],
             different_resources=[DifferentResources(0, 1)],
-<<<<<<< HEAD
             if_then=[IfThen(1, [0])],
-            consecutive=[Consecutive(1, 2)],
-=======
             consecutive=[Consecutive(1, 2, 0)],
->>>>>>> 20b1a7ad
             setup_times=[
                 SetupTime(0, 0, 1, 1),  # machine
                 SetupTime(1, 0, 1, 0),  # renewable
